r"""Objective module."""

from benchopt import BaseObjective, safe_import_context
from benchmark_utils.typing import Distribution, Tensor
from typing import Callable, List, Tuple

with safe_import_context() as import_ctx:
    import time
    import torch

    from benchmark_utils.metrics import negative_log_lik, c2st, emd, mmd
    from torch.distributions import AffineTransform, TransformedDistribution


class Objective(BaseObjective):
    r"""Benchmark amortized simulation-based inference (SBI) algorithms.

    Datasets:
        - train/test: parameter-observation pairs from the prior-simulator
            joint distribution :math:`p(\theta, x)=p(\theta)p(x|\theta)`.
        - reference (optional): observations math:`x_ref` and corresponding
            samples from the reference posterior :math:`p(\theta|x_ref)`
            (if available).

    Solvers: amortized SBI algorithms trained on the joint to approximate
        the posterior :math:`p(\theta|x)` for any observation :math:`x`.

    Metrics:
        - expected negative log likelihood (NLL) on test (stopping criterion)
            and train datasets.
        - C2ST, EMD, MMD on reference dataset (optional).
    """  # noqa: E501

    name = "sbi: maximum likelihood on test set"
    parameters = {}  # No parameters for this objective.
    min_benchopt_version = "1.3"

    requirements = [
        "pytorch:pytorch",
        "pip:POT",
        "pip:sbibm",
    ]

    def set_data(
        self,
        prior: Distribution,
        theta_train: Tensor,
        x_train: Tensor,
        theta_test: Tensor,
        x_test: Tensor,
        theta_ref: List[Tensor] = None,
        x_ref: Tensor = None,
    ):
        r"""Set the data.

        Input parameters are the output of `Dataset.get_data`.

        Parameters
        ----------
        prior: Distribution
            prior over simulator parameters
            required by some solvers (NRE) to compute the `result` functions
        theta_train: Tensor
            parameters generated from the prior
            of shape (train_size, dim_theta)
        x_train: Tensor
            observations generated via the simulator for each parameter in `theta_train`
            of shape (train_size, dim_x)
        theta_test: Tensor
            parameters generated from the prior
            of shape (test_size, dim_theta)
        x_test: Tensor
            observations generated from the simulator for each parameter in `theta_test`
            of shape (test_size, dim_x)
        theta_ref: List[Tensor], optional
            reference posterior samples for every observation `x_ref`, by defaut None
            of shape [(n_per_ref, dim_theta)] * n_ref
        x_ref: Tensor, optional
            set of observations for which the reference posterior is known, by default None.
            of shape (n_ref, dim_x)
        """  # noqa: E501
<<<<<<< HEAD
        # Set prior
        self.prior = prior

        # Get mean and std from train set for data normalization.
        self.mean_theta, self.std_theta = theta_train.mean(
            dim=0
        ), theta_train.std(dim=0)
        self.mean_x, self.std_x = x_train.mean(dim=0), x_train.std(dim=0)

        # Normalize and set train and test data.
        self.theta_train = (theta_train - self.mean_theta) / self.std_theta
        self.x_train = (x_train - self.mean_x) / self.std_x
        self.theta_test = (theta_test - self.mean_theta) / self.std_theta
        self.x_test = (x_test - self.mean_x) / self.std_x
=======

        # Standardize data and prior
        mean_theta, std_theta = theta_train.mean(dim=0), theta_train.std(dim=0)
        mean_x, std_x = x_train.mean(dim=0), x_train.std(dim=0)

        t_theta = AffineTransform(-mean_theta / std_theta, 1 / std_theta)
        t_x = AffineTransform(-mean_x / std_x, 1 / std_x)

        self.theta_train = t_theta(theta_train)
        self.x_train = t_x(x_train)
        self.theta_test = t_theta(theta_test)
        self.x_test = t_x(x_test)
>>>>>>> 44be0147

        # Normalize and set reference data.
        if theta_ref is None:
            self.x_ref = None
            self.theta_ref = None
        else:
<<<<<<< HEAD
            self.x_ref = (x_ref - self.mean_x) / self.std_x
            self.theta_ref = [
                (theta - self.mean_theta) / self.std_theta
                for theta in theta_ref
            ]
=======
            self.theta_ref = [t_theta(theta) for theta in theta_ref]
            self.x_ref = t_x(x_ref)

        self.prior = TransformedDistribution(prior, t_theta)
>>>>>>> 44be0147

    def compute(
        self,
        result: Tuple[
            Callable[[Tensor, Tensor], Tensor],
            Callable[[Tensor, int], Tensor],
        ],
    ):
        """Compute the metrics.

        Input parameters are the output of `Solver.get_result`.

        Parameters
        ----------
        result : Tuple[ Callable[[Tensor, Tensor], Tensor], Callable[[Tensor, int], Tensor], ]
            - log_prob: computes the log probabilities of the approximate posterior
                for a given batch of observations and parameters.
                Returns a tensor of shape (batch_size,).
            - sample: samples from the approximate posterior for a given observation
                and sample size. Returns a tensor `theta_est` of shape

        Returns
        -------
        Dict
            dictionary of computed metrics
                - value: metric used as stopping criterion (NLL on test data)
                - any other metric computed ...

        """  # noqa:E501
        # Get result: `log_prob`` and `sample` functions from the solver.
        log_prob, sample = result

        # Compute NLL on train and test data.
        # Always computed. Do not require samples from the reference posterior.
        nll_test = negative_log_lik(log_prob, self.theta_test, self.x_test)
        nll_train = negative_log_lik(log_prob, self.theta_train, self.x_train)

        # Compute metrics on reference data if available.
        if self.theta_ref is None:
            c2st_mean, c2st_std = None, None
            emd_mean, emd_std = None, None
            mmd_mean, mmd_std = None, None
            sampling_time = None
        else:
            # Sampling from the approximate posterior.
            start = time.perf_counter()
            # same sample size as for the reference posterior
            n_ref = (theta.shape[0] for theta in self.theta_ref)
            # same conditioning observation as for the reference posterior
            theta_est = [sample(x, n) for x, n in zip(self.x_ref, n_ref)]
            end = time.perf_counter()

            # Compute metrics.
            c2st_mean, c2st_std = c2st(self.theta_ref, theta_est)
            emd_mean, emd_std = emd(self.theta_ref, theta_est)
            mmd_mean, mmd_std = mmd(self.theta_ref, theta_est)
            sampling_time = end - start

        return dict(
            value=nll_test,
            nll_train=nll_train,
            c2st_mean=c2st_mean,
            c2st_std=c2st_std,
            emd_mean=emd_mean,
            emd_std=emd_std,
            mmd_mean=mmd_mean,
            mmd_std=mmd_std,
            sampling_time=sampling_time,
        )

    def get_one_solution(self):
        r"""Return the same type of output as `Solver.get_result`.

        For testing purposes only.
        """  # noqa:E501
        return (
            lambda theta, x: torch.zeros(theta.shape[0]),
            lambda x, n: torch.randn(n, self.theta_train.shape[-1]),
        )

    def get_objective(self):
        r"""Information to pass to the solvers.

        This information is used by the solvers to compute the result
        (`log_prob` and `sample` functions of the trained SBI algorithm).

        Returns
        -------
        Dict
            contains training data and prior required by some solvers (NRE)
            to compute the result: `log_prob` and `sample` functions.
        """  # noqa:E501
        return dict(theta=self.theta_train, x=self.x_train, prior=self.prior)<|MERGE_RESOLUTION|>--- conflicted
+++ resolved
@@ -79,53 +79,30 @@
             set of observations for which the reference posterior is known, by default None.
             of shape (n_ref, dim_x)
         """  # noqa: E501
-<<<<<<< HEAD
-        # Set prior
-        self.prior = prior
-
-        # Get mean and std from train set for data normalization.
-        self.mean_theta, self.std_theta = theta_train.mean(
-            dim=0
-        ), theta_train.std(dim=0)
-        self.mean_x, self.std_x = x_train.mean(dim=0), x_train.std(dim=0)
-
-        # Normalize and set train and test data.
-        self.theta_train = (theta_train - self.mean_theta) / self.std_theta
-        self.x_train = (x_train - self.mean_x) / self.std_x
-        self.theta_test = (theta_test - self.mean_theta) / self.std_theta
-        self.x_test = (x_test - self.mean_x) / self.std_x
-=======
-
         # Standardize data and prior
         mean_theta, std_theta = theta_train.mean(dim=0), theta_train.std(dim=0)
         mean_x, std_x = x_train.mean(dim=0), x_train.std(dim=0)
-
+        
+        # Define standardization transform
         t_theta = AffineTransform(-mean_theta / std_theta, 1 / std_theta)
         t_x = AffineTransform(-mean_x / std_x, 1 / std_x)
-
+        
+        # Standardize data
         self.theta_train = t_theta(theta_train)
         self.x_train = t_x(x_train)
         self.theta_test = t_theta(theta_test)
         self.x_test = t_x(x_test)
->>>>>>> 44be0147
 
-        # Normalize and set reference data.
         if theta_ref is None:
             self.x_ref = None
             self.theta_ref = None
         else:
-<<<<<<< HEAD
-            self.x_ref = (x_ref - self.mean_x) / self.std_x
-            self.theta_ref = [
-                (theta - self.mean_theta) / self.std_theta
-                for theta in theta_ref
-            ]
-=======
             self.theta_ref = [t_theta(theta) for theta in theta_ref]
             self.x_ref = t_x(x_ref)
+        
+        # Standardize prior
+        self.prior = TransformedDistribution(prior, t_theta)
 
-        self.prior = TransformedDistribution(prior, t_theta)
->>>>>>> 44be0147
 
     def compute(
         self,
